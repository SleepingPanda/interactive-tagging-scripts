--- conflicted
+++ resolved
@@ -13,6 +13,8 @@
 from colorama import Fore, init
 
 init()
+logging.basicConfig(level=logging.INFO)
+logger = logging.getLogger(__name__)
 
 
 def list_dirs_and_files(directory="."):
@@ -64,17 +66,10 @@
             print(f"{Fore.RED}{i}. {Fore.GREEN}{selected_cbz_directory}")
         print(f"{Fore.YELLOW}Files:")
         for i, selected_cbz_file in enumerate(files, 1):
-<<<<<<< HEAD
             print(f"{Fore.RED}{i + len(directories)}. {Fore.BLUE}{selected_cbz_file}")
         choice = input(
             f"{Fore.RED}Enter the number of the directory "
             f"{Fore.RED}or file you want to work on, or type 'exit' to quit: "
-=======
-            print(f"{Fore.RED}{i + len(directories)}.{Fore.BLUE} {selected_cbz_file}")
-        choice = input(
-            f"{Fore.RESET}Enter the number of the directory "
-            "or file you want to work on, or type 'exit' to quit: "
->>>>>>> fa2cf7c9
         )
         if choice.lower() == "exit":
             return None, None
@@ -84,11 +79,7 @@
                 if choice <= len(directories):
                     return directories[choice - 1], None
                 return None, files[choice - len(directories) - 1]
-<<<<<<< HEAD
             print(f"{Fore.RED}Invalid choice. Please enter a valid number.")
-=======
-            print("Invalid choice. Please enter a valid number.")
->>>>>>> fa2cf7c9
         else:
             print(f"{Fore.RED}Invalid input. Please enter a valid number.")
 
@@ -106,15 +97,9 @@
         TypeError: If the input directory path is not a string.
     """
     if not isinstance(directory_path, str):
-<<<<<<< HEAD
         raise TypeError(f"{Fore.RED}Input directory must be a string.")
     if not directory_path:
         raise ValueError(f"{Fore.RED}Input directory cannot be an empty string.")
-=======
-        raise TypeError("Input directory must be a string.")
-    if not directory_path:
-        raise ValueError("Input directory cannot be an empty string.")
->>>>>>> fa2cf7c9
     return os.path.abspath(directory_path)
 
 
@@ -127,84 +112,6 @@
         bool: True if the directory exists, False otherwise.
     """
     return os.path.exists(directory_exists)
-<<<<<<< HEAD
-
-=======
-
-
-def process_cbz_files(directory_to_process, specific_file=None):
-    """
-    Process CBZ files in a directory and update their metadata interactively.
-    """
-    cbz_files_to_process = [
-        file for file in os.listdir(directory_to_process) if file.endswith(".cbz")
-    ]
-    cbz_files_to_process.sort(
-        key=lambda x: (
-            int(extract_volume_number(x)) if extract_volume_number(x) else float("inf")
-        )
-    )
-    for idx, file_to_process in enumerate(cbz_files_to_process):
-        if specific_file is not None and file_to_process != specific_file:
-            continue
-        file_path_to_process = os.path.join(directory_to_process, file_to_process)
-        print(
-            f"Working on file {idx + 1}/{len(cbz_files_to_process)}: {file_to_process}"
-        )
-        choice = input("Do you want to skip to the next file? (y/n) ")
-        if choice.lower() == "y":
-            continue
-        if metadata := get_metadata_input():
-            command = get_comictagger_command(metadata, file_path_to_process)
-            try:
-                subprocess.run(command, check=True)
-                print("Tagging completed for file:", file_to_process)
-                print("Updated tags:")
-                subprocess.run(
-                    ["comictagger", "-p", "--type", "CR", file_path_to_process],
-                    check=True,
-                )
-            except subprocess.CalledProcessError as e:
-                logger.error("Error while tagging file: %s", file_to_process)
-                logger.error("Error message: %s", str(e))
-        else:
-            logger.warning("Skipping file %s due to missing metadata.", file_to_process)
-    print("Job completed.")
-
-
-def get_metadata_input() -> dict:
-    """
-    Prompt the user to input metadata fields for a CBZ file.
-    Returns:
-        dict: A dictionary containing metadata
-        fields (year, month, day, title, comments).
-    """
-    metadata = {}
-    validation_ranges = {"year": (1900, 2100), "month": (1, 12), "day": (1, 31)}
-    try:
-        for field in ["year", "month", "day"]:
-            if input_value := input(f"Enter the {field}: "):
-                parsed_value = int(input_value)
-                if not input_value.isnumeric() or not (
-                    validation_ranges[field][0]
-                    <= parsed_value
-                    <= validation_ranges[field][1]
-                ):
-                    raise ValueError(
-                        f"Invalid {field}. Please enter a valid numeric "
-                        "value within the specified range."
-                    )
-                metadata[field] = str(parsed_value)
-        if title_input := input("Enter the title: "):
-            metadata["title"] = clean_string(title_input)
-            if volume := extract_volume_number(title_input):
-                metadata["volume"] = volume
-        if comments_input := input("Enter the comments: "):
-            metadata["comments"] = clean_string(comments_input)
-        return metadata
-    except ValueError as e:
-        raise ValueError(f"Invalid input. {e}") from e
->>>>>>> fa2cf7c9
 
 
 CHAR_REPLACEMENT_MAPPING = {
@@ -233,38 +140,8 @@
     ).strip()
     cleaned_string = re.sub(r"\s+", " ", cleaned_string)
     return cleaned_string.replace("...", "…")
-<<<<<<< HEAD
-
-
-=======
-
-
-def get_comictagger_command(metadata, file_path):
-    """
-    Construct the ComicTagger command for updating metadata.
-    Returns:
-        list: A list representing the ComicTagger command.
-    """
-    # The comictagger command has the following format:
-    # comictagger -s -t cr --overwrite -m field1=value1,field2=value2,... file_path
-    # The -s flag means to write tags to the zip comment
-    # The -t cr flag means to use the ComicRack tag format
-    # The --overwrite flag means to overwrite existing tags
-    # The -m flag allows specifying the metadata fields and values to update
-    # The file_path is the path to the CBZ file
-    return [
-        "comictagger",
-        "-s",
-        "-t",
-        "cr",
-        "--overwrite",
-        "-m",
-        ",".join(f"{key}={value}" for key, value in metadata.items()),
-        file_path,
-    ]
-
-
->>>>>>> fa2cf7c9
+
+
 def extract_volume_number(title: str) -> str:
     """
     Extract the volume number from a title.
@@ -298,7 +175,6 @@
     return ""
 
 
-<<<<<<< HEAD
 def get_metadata_input() -> dict:
     """
     Prompt the user to input metadata fields for a CBZ file.
@@ -399,8 +275,6 @@
     print(f"{Fore.RED}Job completed.")
 
 
-=======
->>>>>>> fa2cf7c9
 def parse_arguments():
     """
     Parse command-line arguments.
@@ -430,13 +304,8 @@
             available_directories, available_files = list_dirs_and_files()
             if len(available_directories) == 0 and len(available_files) == 0:
                 print(
-<<<<<<< HEAD
                     f"{Fore.RED}No directories or .cbz files "
                     f"{Fore.RED}found in the current working directory."
-=======
-                    "No directories or .cbz files "
-                    "found in the current working directory."
->>>>>>> fa2cf7c9
                 )
             else:
                 selected_directory, selected_file = choose_dir_or_file(
